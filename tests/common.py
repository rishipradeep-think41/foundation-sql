--- conflicted
+++ resolved
@@ -2,30 +2,12 @@
 import os
 from foundation_sql import db
 from foundation_sql.query import SQLQueryDecorator
-<<<<<<< HEAD
 from typing import Optional
-=======
 import re
->>>>>>> 8e0a84d7
 
 from dotenv import load_dotenv
 load_dotenv()
 
-<<<<<<< HEAD
-# DB_URL = os.environ.get("DATABASE_URL", "sqlite:///:memory:")
-
-def create_query (schema: Optional[str] = None, db_url : Optional[str] = None):
-    final_db_url = (
-        db_url or 
-        os.environ.get("DATABASE_URL") or 
-        "sqlite:///:memory:"
-    )
-    return SQLQueryDecorator(schema=schema, 
-                   db_url=final_db_url, 
-                   api_key=os.getenv("OPENAI_API_KEY"),
-                   base_url=os.getenv("OPENAI_API_BASE_URL"),
-                   model=os.getenv("OPENAI_MODEL"))
-=======
 # Force SQLite in-memory for all tests that use this common module.
 # Async/Postgres-specific tests manage their own DATABASE_URL and are skipped if absent.
 DB_URL = "sqlite:///:memory:"
@@ -39,7 +21,6 @@
         model=os.getenv("OPENAI_MODEL"),
         repair=2,
     )
->>>>>>> 8e0a84d7
 
 class DatabaseTests(unittest.TestCase):
     """Base test class for database-driven tests with common setup and helper methods."""
