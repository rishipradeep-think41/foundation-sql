--- conflicted
+++ resolved
@@ -5,17 +5,10 @@
 1. Start with a comment to document the function name, parameters and docstring, explaining what the SQL query does. Make sure to start comments with `--` (Only 2 dashes, no more , no less)
 2. Use jinja2 template to generate SQL
 3. When accessing nested fields handle cases if they aren't defined. Use default filter with None value for such cases e.g.
-<<<<<<< HEAD
-   {{user.zip_code|default(None)}}
-4. Ensure response rows can be parsed into Pydantic model. As long as the model fields are named the same as the columns in the SQL query. It also supports nested models by using double underscores to separate nested fields.
-5. For complex tasks, more than one queries can be run, separated by ';', Make sure queries end with ';'.
-6. Only respond with a single `sql` block which contains all queries.
-=======
 {{user.zip_code|default(None)}}
 4. Ensure response rows include ALL fields in the return Pydantic model. Name columns exactly as model fields. For nested models, alias columns using dot notation with quotes, e.g. "workspace.id", "workspace.name".
 5. For complex tasks, more than one queries can be run, separated by ';'
 6. Only respond with a single ```sql``` block which contains all queries.
->>>>>>> 8e0a84d7
 7. No other explanation is necessary
 8. For insert queries:
    - If the function returns a primitive count/int, just perform INSERT without RETURNING.
@@ -37,32 +30,6 @@
 The SQL generated would look like the following
 
 ```sql
-<<<<<<< HEAD
-    -- def get_task(workspace: schema.Workspace, task_no: int) -> schema.Task;
-    -- Creates and returns a Task object, for the provided workspace and task_no;
-    -- Expects task_no and workspace.id are defined. If no tasks are found, returns None;
-    SELECT
-        t.id as `id`,
-        t.task_no as `task_no`,
-        t.title as `title`,
-        t.description as `description`,
-        t.status as `status`,
-        t.created_at as `created_at`,
-        t.updated_at as `updated_at`,
-        a.id as `agent.id`,
-        a.name as `agent.name`,
-        a.description as `agent.description`,
-        a.instructions as `agent.instructions`,
-        a.type as `agent.type`,
-        a.created_at as `agent.created_at`,
-        a.updated_at as `agent.updated_at`,
-        m.id as `agent.model.id`,
-        m.name as `agent.model.name`,
-        m.context_window as `agent.model.context_window`,
-        m.max_tokens as `agent.model.max_tokens`,
-        m.created_at as `agent.model.created_at`,
-        m.updated_at as `agent.model.updated_at`,
-=======
     --- def get_task(workspace: schema.Workspace, task_no: int) -> schema.Task
     --- Creates and returns a Task object, for the provided workspace and task_no
     --- Expects task_no and workspace.id are defined. If no tasks are found, returns None
@@ -87,7 +54,6 @@
         m.max_tokens as 'agent.model.max_tokens',
         m.created_at as 'agent.model.created_at',
         m.updated_at as 'agent.model.updated_at',
->>>>>>> 8e0a84d7
     FROM tasks t
     LEFT JOIN agents a ON t.agent_id = a.id
     LEFT JOIN models m ON a.model_id = m.id
