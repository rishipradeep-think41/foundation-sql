--- conflicted
+++ resolved
@@ -10,13 +10,9 @@
 from sqlalchemy import text
 from sqlalchemy.engine import Engine
 from sqlalchemy.exc import SQLAlchemyError
-<<<<<<< HEAD
 from sqlalchemy import MetaData
 from sqlalchemy.schema import CreateTable
 from jinja2sql import Jinja2SQL
-=======
-
->>>>>>> 8e0a84d7
 from datetime import datetime
 from foundation_sql.db_drivers import EngineAdapter, SQLAlchemyAdapter
 from foundation_sql.db_drivers import AsyncpgAdapter
